{
    // Use IntelliSense to learn about possible attributes.
    // Hover to view descriptions of existing attributes.
    // For more information, visit: https://go.microsoft.com/fwlink/?linkid=830387
    "version": "0.2.0",
    "configurations": [
        {
            "name": "BridgeVLA Finetune",
            "type": "debugpy",
            "request": "launch",
            "program": "${file}",
            "console": "integratedTerminal",
<<<<<<< HEAD
            "args": "${command:pickArgs}"
        },
        {
            "name": "BridgeVLA Pre-Training",
            "type": "debugpy",
            "request": "launch",
            "program": "${file}",
            "console": "integratedTerminal",
            "args": "--branches 1"
=======
            "args": [
                "--debug",
                "--freeze_vision_tower",
                "--load_pretrain",
                "--ep_per_task",
                "10"
            ]
>>>>>>> 040163e9
        },
        {
            "name": "GemBench Client",
            "type": "debugpy",
            "request": "launch",
            "program": "${file}",
            "console": "integratedTerminal",
            "args": [
                "--taskvar",
                "close_microwave2+0",
                "--output_file",
                "/home/ksaha/Research/ModelBasedPlanning/PriorWork/BridgeVLA/result.json",
                "--microstep_data_dir",
                "/home/ksaha/Research/ModelBasedPlanning/PriorWork/robot-3dlotus/data/gembench/test_dataset/microsteps/seed300"
            ]
        },
        {
            "name": "GemBench Action Server",
            "type": "debugpy",
            "request": "launch",
            "program": "${file}",
            "console": "integratedTerminal",
            "args": [
                "--base_path",
                "/home/ksaha/Research/ModelBasedPlanning/PriorWork/BridgeVLA/data/checkpoints/GemBench",
                "--model_epoch",
                "40"
            ]
        }
    ]
}<|MERGE_RESOLUTION|>--- conflicted
+++ resolved
@@ -10,17 +10,6 @@
             "request": "launch",
             "program": "${file}",
             "console": "integratedTerminal",
-<<<<<<< HEAD
-            "args": "${command:pickArgs}"
-        },
-        {
-            "name": "BridgeVLA Pre-Training",
-            "type": "debugpy",
-            "request": "launch",
-            "program": "${file}",
-            "console": "integratedTerminal",
-            "args": "--branches 1"
-=======
             "args": [
                 "--debug",
                 "--freeze_vision_tower",
@@ -28,7 +17,6 @@
                 "--ep_per_task",
                 "10"
             ]
->>>>>>> 040163e9
         },
         {
             "name": "GemBench Client",
